--- conflicted
+++ resolved
@@ -1,11 +1,9 @@
+import numpy as np
 import torch
 import torch.backends.cudnn as cudnn
-<<<<<<< HEAD
 import torch.nn as nn
-import numpy as np
-=======
->>>>>>> fd7dd58c
 
+from .bit import KNOWN_MODELS
 from .conf_widernet import Conf_WideResNet
 from .densenet import DenseNet3
 from .draem_networks import DiscriminativeSubNetwork, ReconstructiveSubNetwork
@@ -80,7 +78,8 @@
         net = {'netG': netG, 'netD': netD, 'netF': feature_net}
 
     elif network_config.name == 'arpl_gan':
-        from .arpl_net import resnet34ABN, Generator, Discriminator, Generator32, Discriminator32
+        from .arpl_net import (resnet34ABN, Generator, Discriminator,
+                               Generator32, Discriminator32)
         from .arpl_layer import ARPLayer
         feature_net = resnet34ABN(num_classes=num_classes, num_bns=2)
         dim_centers = feature_net.fc.weight.shape[1]
@@ -91,7 +90,9 @@
                              weight_pl=network_config.weight_pl,
                              temp=network_config.temp)
 
-        assert network_config.image_size == 32 or network_config.image_size == 64, 'ARPL-GAN only supports 32x32 or 64x64 images!'
+        assert network_config.image_size == 32 \
+            or network_config.image_size == 64, \
+                'ARPL-GAN only supports 32x32 or 64x64 images!'
 
         if network_config.image_size == 64:
             netG = Generator(1, network_config.nz, network_config.ngf,
@@ -134,7 +135,6 @@
                           network_config['use_bias'], True)
         net = {'vgg': vgg, 'model': model}
 
-<<<<<<< HEAD
     elif network_config.name == 'bit':
         net = KNOWN_MODELS[network_config.model]()
     elif network_config.name == 'conf_wideresnet':
@@ -147,8 +147,6 @@
     elif network_config.name == 'dsvdd':
         net = build_network(network_config.type)
 
-=======
->>>>>>> fd7dd58c
     else:
         raise Exception('Unexpected Network Architecture!')
 
@@ -160,6 +158,8 @@
                     if checkpoint != 'none':
                         subnet.load_state_dict(torch.load(checkpoint),
                                                strict=False)
+        elif network_config.name == 'bit':
+            net.load_from(np.load(network_config.checkpoint))
         else:
             try:
                 net.load_state_dict(torch.load(network_config.checkpoint),
