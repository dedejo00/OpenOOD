--- conflicted
+++ resolved
@@ -8,11 +8,8 @@
 import torch.nn as nn
 from mmcls.apis import init_model
 
-<<<<<<< HEAD
-=======
 import openood.utils.comm as comm
 
->>>>>>> 4a0cf1af
 from .bit import KNOWN_MODELS
 from .conf_widernet import Conf_WideResNet
 from .csinet import CsiNet
