--- conflicted
+++ resolved
@@ -38,18 +38,10 @@
             'id_data_loaders should have the key: test!'
         dataset_name = self.config.dataset.name
         print(f'Performing inference on {dataset_name} dataset...', flush=True)
-<<<<<<< HEAD
-
-        if self.id_pred is None or self.id_conf is None or self.id_gt is None:
-            self.id_pred, self.id_conf, self.id_gt = postprocessor.inference(
-                net, id_data_loader['test'])
-=======
         id_pred, id_conf, id_gt = postprocessor.inference(
-             net, id_data_loader['test'])
->>>>>>> d104999f
+            net, id_data_loader['test'])
         if self.config.recorder.save_scores:
-            self._save_scores(id_pred, id_conf, id_gt,
-                              dataset_name)
+            self._save_scores(id_pred, id_conf, id_gt, dataset_name)
         # load nearood data and compute ood metrics
         self._eval_ood(net, [id_pred, id_conf, id_gt],
                        ood_data_loaders,
