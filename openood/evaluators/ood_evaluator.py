--- conflicted
+++ resolved
@@ -72,13 +72,10 @@
 
             print(f'Computing metrics on {dataset_name} dataset...')
 
-            
             ood_metrics = compute_all_metrics(conf, label, pred)
             if self.config.recorder.save_csv:
                 self._save_csv(ood_metrics, dataset_name=dataset_name)
             metrics_list.append(ood_metrics)
-
-            
 
         print('Computing mean metrics...', flush=True)
         metrics_list = np.array(metrics_list)
@@ -144,18 +141,14 @@
                  data_loader: DataLoader,
                  postprocessor: BasePostprocessor = None,
                  epoch_idx: int = -1):
-<<<<<<< HEAD
+        """Returns the accuracy score of the labels and predictions.
+
+        :return: float
+        """
         if type(net) is dict:
             net['backbone'].eval()
         else:
             net.eval()
-=======
-        """
-        Returns the accuracy score of the labels and predictions.
-        :return: float
-        """
-        net.eval()
->>>>>>> 357d1bdd
         id_pred, _, id_gt = postprocessor.inference(net, data_loader)
         metrics = {}
         metrics['acc'] = sum(id_pred == id_gt) / len(id_pred)
