from openood.utils import Config

from .base_evaluator import BaseEvaluator
from .draem_evaluator import DRAEMEvaluator
from .fsood_evaluator import FSOODEvaluator
from .kdad_evaluator import KdadDetectionEvaluator
from .ood_evaluator import OODEvaluator
from .kdad_evaluator import KdadDetectionEvaluator


def get_evaluator(config: Config):
    evaluators = {
        'base': BaseEvaluator,
        'ood': OODEvaluator,
        'fsood': FSOODEvaluator,
<<<<<<< HEAD
        'DRAEM': DRAEMEvaluator,
        'kdad':KdadDetectionEvaluator
=======
        'kdad_test_det': KdadDetectionEvaluator,
>>>>>>> 7814eb89
    }
    return evaluators[config.evaluator.name](config)<|MERGE_RESOLUTION|>--- conflicted
+++ resolved
@@ -5,7 +5,6 @@
 from .fsood_evaluator import FSOODEvaluator
 from .kdad_evaluator import KdadDetectionEvaluator
 from .ood_evaluator import OODEvaluator
-from .kdad_evaluator import KdadDetectionEvaluator
 
 
 def get_evaluator(config: Config):
@@ -13,11 +12,7 @@
         'base': BaseEvaluator,
         'ood': OODEvaluator,
         'fsood': FSOODEvaluator,
-<<<<<<< HEAD
         'DRAEM': DRAEMEvaluator,
-        'kdad':KdadDetectionEvaluator
-=======
-        'kdad_test_det': KdadDetectionEvaluator,
->>>>>>> 7814eb89
+        'kdad': KdadDetectionEvaluator
     }
     return evaluators[config.evaluator.name](config)