import ast
import io
import logging
import os

import torch
from PIL import Image, ImageFile

<<<<<<< HEAD
=======
from openood.preprocessors import BasePreprocessor
from openood.preprocessors.transform import TestStandard, TrainStandard

>>>>>>> aea7e8df
from .base_dataset import BaseDataset

# to fix "OSError: image file is truncated"
ImageFile.LOAD_TRUNCATED_IMAGES = True


<<<<<<< HEAD
class Convert:
    def __init__(self, mode='RGB'):
        self.mode = mode

    def __call__(self, image):
        return image.convert(self.mode)


def get_transforms(
    mean: List[float],
    std: List[float],
    split: str,
    interpolation: str = 'bilinear',
    image_size: int = 256,
    crop_size: int = 224,
):
    interpolation_modes = {
        'nearest': InterpolationMode.NEAREST,
        'bilinear': InterpolationMode.BILINEAR,
    }
    color_mode = 'RGB'

    interpolation = interpolation_modes[interpolation]

    if split == 'train':
        return trn.Compose([
            Convert(color_mode),
            trn.Resize(image_size, interpolation=interpolation),
            trn.CenterCrop(crop_size),
            trn.RandomHorizontalFlip(),
            trn.RandomCrop(image_size, padding=4),
            trn.ToTensor(),
            trn.Normalize(mean, std),
        ])
    
    elif split == 'patch':
        return trn.Compose([
            # Convert(color_mode),
            trn.Resize(image_size, interpolation=interpolation),
            trn.CenterCrop(crop_size),
            # trn.RandomHorizontalFlip(),
            # trn.RandomCrop(image_size, padding=4),
            trn.ToTensor(),
            trn.Normalize(mean, std),
        ])

    else:
        return trn.Compose([
            Convert(color_mode),
            trn.Resize(image_size, interpolation=interpolation),
            trn.CenterCrop(crop_size),
            trn.ToTensor(),
            trn.Normalize(mean, std),
        ])


=======
>>>>>>> aea7e8df
class ImglistDataset(BaseDataset):
    def __init__(self,
                 name,
                 split,
                 interpolation,
                 image_size,
                 imglist_pth,
                 data_dir,
                 num_classes,
                 preprocessor,
                 maxlen=None,
                 dummy_read=False,
                 dummy_size=None,
                 crop_size = 224,
                 mean = [0.5, 0.5, 0.5],
                 std = [0.5 ,0.5, 0.5],
                 **kwargs):
        super(ImglistDataset, self).__init__(**kwargs)
        
        self.name = name
        self.image_size = image_size
        with open(imglist_pth) as imgfile:
            self.imglist = imgfile.readlines()
        self.data_dir = data_dir
<<<<<<< HEAD
        self.transform_image = get_transforms(mean, std, split, interpolation,
                                              image_size,crop_size)
        self.transform_aux_image = get_transforms(mean, std, 'val',
                                                  interpolation, image_size,crop_size)
=======

        if preprocessor is None:
            preprocessor = BasePreprocessor()
        self.preprocessor = preprocessor

        if split == 'train':
            self.transform_image = TrainStandard(name, image_size,
                                                 interpolation,
                                                 self.preprocessor)
        else:
            self.transform_image = TestStandard(name, image_size,
                                                interpolation,
                                                self.preprocessor)

        # some methods requires an auxiliary image without strong aug
        self.transform_aux_image = TestStandard(name, image_size,
                                                interpolation,
                                                self.preprocessor)
>>>>>>> aea7e8df
        self.num_classes = num_classes
        self.maxlen = maxlen
        self.dummy_read = dummy_read
        self.dummy_size = dummy_size
        if dummy_read and dummy_size is None:
            raise ValueError(
                'if dummy_read is True, should provide dummy_size')

    def __len__(self):
        if self.maxlen is None:
            return len(self.imglist)
        else:
            return min(len(self.imglist), self.maxlen)

    def getitem(self, index):
        line = self.imglist[index].strip('\n')
        tokens = line.split(' ', 1)
        image_name, extra_str = tokens[0], tokens[1]
        if self.data_dir != '' and image_name.startswith('/'):
            raise RuntimeError('image_name starts with "/"')
        path = os.path.join(self.data_dir, image_name)
        sample = dict()
        sample['image_name'] = image_name
        try:
            if not self.dummy_read:
                with open(path, 'rb') as f:
                    content = f.read()
                filebytes = content
                buff = io.BytesIO(filebytes)
            if self.dummy_size is not None:
                sample['data'] = torch.rand(self.dummy_size)
            else:
                image = Image.open(buff).convert('RGB')
                sample['data'] = self.transform_image(image)
                sample['data_aux'] = self.transform_aux_image(image)
            extras = ast.literal_eval(extra_str)
            try:
                for key, value in extras.items():
                    sample[key] = value
            except AttributeError:
                sample['label'] = int(extra_str)
            # Generate Soft Label
            soft_label = torch.Tensor(self.num_classes)
            if sample['label'] < 0:
                soft_label.fill_(1.0 / self.num_classes)
            else:
                soft_label.fill_(0)
                soft_label[sample['label']] = 1
            sample['soft_label'] = soft_label

        except Exception as e:
            logging.error('[{}] broken'.format(path))
            raise e
        return sample<|MERGE_RESOLUTION|>--- conflicted
+++ resolved
@@ -6,77 +6,15 @@
 import torch
 from PIL import Image, ImageFile
 
-<<<<<<< HEAD
-=======
 from openood.preprocessors import BasePreprocessor
-from openood.preprocessors.transform import TestStandard, TrainStandard
+from openood.preprocessors.transform import TestStandard, TrainStandard, PatchStandard
 
->>>>>>> aea7e8df
 from .base_dataset import BaseDataset
 
 # to fix "OSError: image file is truncated"
 ImageFile.LOAD_TRUNCATED_IMAGES = True
 
 
-<<<<<<< HEAD
-class Convert:
-    def __init__(self, mode='RGB'):
-        self.mode = mode
-
-    def __call__(self, image):
-        return image.convert(self.mode)
-
-
-def get_transforms(
-    mean: List[float],
-    std: List[float],
-    split: str,
-    interpolation: str = 'bilinear',
-    image_size: int = 256,
-    crop_size: int = 224,
-):
-    interpolation_modes = {
-        'nearest': InterpolationMode.NEAREST,
-        'bilinear': InterpolationMode.BILINEAR,
-    }
-    color_mode = 'RGB'
-
-    interpolation = interpolation_modes[interpolation]
-
-    if split == 'train':
-        return trn.Compose([
-            Convert(color_mode),
-            trn.Resize(image_size, interpolation=interpolation),
-            trn.CenterCrop(crop_size),
-            trn.RandomHorizontalFlip(),
-            trn.RandomCrop(image_size, padding=4),
-            trn.ToTensor(),
-            trn.Normalize(mean, std),
-        ])
-    
-    elif split == 'patch':
-        return trn.Compose([
-            # Convert(color_mode),
-            trn.Resize(image_size, interpolation=interpolation),
-            trn.CenterCrop(crop_size),
-            # trn.RandomHorizontalFlip(),
-            # trn.RandomCrop(image_size, padding=4),
-            trn.ToTensor(),
-            trn.Normalize(mean, std),
-        ])
-
-    else:
-        return trn.Compose([
-            Convert(color_mode),
-            trn.Resize(image_size, interpolation=interpolation),
-            trn.CenterCrop(crop_size),
-            trn.ToTensor(),
-            trn.Normalize(mean, std),
-        ])
-
-
-=======
->>>>>>> aea7e8df
 class ImglistDataset(BaseDataset):
     def __init__(self,
                  name,
@@ -101,12 +39,6 @@
         with open(imglist_pth) as imgfile:
             self.imglist = imgfile.readlines()
         self.data_dir = data_dir
-<<<<<<< HEAD
-        self.transform_image = get_transforms(mean, std, split, interpolation,
-                                              image_size,crop_size)
-        self.transform_aux_image = get_transforms(mean, std, 'val',
-                                                  interpolation, image_size,crop_size)
-=======
 
         if preprocessor is None:
             preprocessor = BasePreprocessor()
@@ -116,6 +48,10 @@
             self.transform_image = TrainStandard(name, image_size,
                                                  interpolation,
                                                  self.preprocessor)
+        elif split == 'patch':
+            self.transform_image = PatchStandard(name, image_size,
+                                                interpolation,
+                                                self.preprocessor)
         else:
             self.transform_image = TestStandard(name, image_size,
                                                 interpolation,
@@ -125,7 +61,6 @@
         self.transform_aux_image = TestStandard(name, image_size,
                                                 interpolation,
                                                 self.preprocessor)
->>>>>>> aea7e8df
         self.num_classes = num_classes
         self.maxlen = maxlen
         self.dummy_read = dummy_read
