--- conflicted
+++ resolved
@@ -5,14 +5,9 @@
 
 import torch
 from PIL import Image, ImageFile
-<<<<<<< HEAD
 
 from openood.preprocessors import BasePreprocessor
 from openood.preprocessors.transform import TestStandard, TrainStandard, PatchStandard, PatchGTStandard
-=======
-from torchvision.transforms import InterpolationMode
-from openood.preprocessors import BasePreprocessor
->>>>>>> d0a9ba6b
 
 from .base_dataset import BaseDataset
 
@@ -20,8 +15,6 @@
 ImageFile.LOAD_TRUNCATED_IMAGES = True
 
 
-<<<<<<< HEAD
-=======
 class Convert:
     def __init__(self, mode='RGB'):
         self.mode = mode
@@ -88,7 +81,6 @@
     return total_transform
 
 
->>>>>>> d0a9ba6b
 class ImglistDataset(BaseDataset):
     def __init__(self,
                  name,
@@ -101,13 +93,6 @@
                  maxlen=None,
                  dummy_read=False,
                  dummy_size=None,
-<<<<<<< HEAD
-=======
-                 preprocessor=None,
-                 crop_size = 224,
-                 mean = [0.5, 0.5, 0.5],
-                 std = [0.5 ,0.5, 0.5],
->>>>>>> d0a9ba6b
                  **kwargs):
         super(ImglistDataset, self).__init__(**kwargs)
         
@@ -120,7 +105,6 @@
         if preprocessor is None:
             preprocessor = BasePreprocessor()
         self.preprocessor = preprocessor
-<<<<<<< HEAD
 
         if split == 'train':
             self.transform_image = TrainStandard(name, image_size,
@@ -144,12 +128,6 @@
                                                 interpolation,
                                                 self.preprocessor)
 
-=======
-        self.transform_image = get_transforms(mean, std, split, interpolation,
-                                              image_size,crop_size, self.preprocessor)
-        self.transform_aux_image = get_transforms(mean, std, 'val',
-                                                  interpolation, image_size,crop_size,self.preprocessor)
->>>>>>> d0a9ba6b
         self.num_classes = num_classes
         self.maxlen = maxlen
         self.dummy_read = dummy_read
